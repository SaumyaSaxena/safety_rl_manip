# Please contact the author(s) of this library if you have any questions.
# Authors: Kai-Chieh Hsu ( kaichieh@princeton.edu )

# Here we aim to minimize the cost. We make the following two modifications:
#  - a' = argmin_a' Q_policy(s', a'), y = c(s,a) + gamma * Q_tar(s', a')
#  - loss = E[ ( y - Q_policy(s,a) )^2 ]

import torch
import torch.nn as nn
from torch.nn.functional import mse_loss, smooth_l1_loss
from torch.autograd import Variable
import torch.optim as optim

from collections import namedtuple
import random
import numpy as np
import matplotlib.pyplot as plt
import os
import glob

from .model import *
from .ReplayMemory import ReplayMemory

Transition = namedtuple('Transition', ['s', 'a', 'r', 's_', 'info'])

class DDQN():

    def __init__(self, state_num, action_num, CONFIG, action_list, mode='normal', model='TanhTwo'):
        self.action_list = action_list
        self.memory = ReplayMemory(CONFIG.MEMORY_CAPACITY)
        self.mode = mode # 'normal' or 'RA'
        self.model = model
<<<<<<< HEAD
        
        #== ENV PARAM ==
        self.state_num = state_num
        self.action_num = action_num
        
=======

        #== ENV PARAM ==
        self.state_num = state_num
        self.action_num = action_num

>>>>>>> 28e6e9a0
        #== PARAM ==
        # Exploration
        self.EPSILON = CONFIG.EPSILON
        self.EPS_END = CONFIG.EPS_END
        self.EPS_PERIOD = CONFIG.EPS_PERIOD
        self.EPS_DECAY = CONFIG.EPS_DECAY
        # Learning Rate
        self.LR_C = CONFIG.LR_C
        self.LR_C_PERIOD = CONFIG.LR_C_PERIOD
        self.LR_C_DECAY = CONFIG.LR_C_DECAY
        self.LR_C_END = CONFIG.LR_C_END
        # NN: batch size, maximal number of NNs stored
        self.BATCH_SIZE = CONFIG.BATCH_SIZE
        self.MAX_MODEL = CONFIG.MAX_MODEL
        self.device = CONFIG.DEVICE
        # Discount Factor
        self.GAMMA = CONFIG.GAMMA
        self.GAMMA_END = CONFIG.GAMMA_END
        self.GAMMA_PERIOD = CONFIG.GAMMA_PERIOD
        self.GAMMA_DECAY = CONFIG.GAMMA_DECAY
        # Target Network Update
        self.double = CONFIG.DOUBLE
        self.TAU = CONFIG.TAU
        self.HARD_UPDATE = CONFIG.HARD_UPDATE # int, update period
        self.SOFT_UPDATE = CONFIG.SOFT_UPDATE # bool
<<<<<<< HEAD
        # Build NN for (D)DQN 
=======
        # Build NN for (D)DQN
>>>>>>> 28e6e9a0
        self.build_network()
        self.build_optimizer()


    def build_network(self):
        if self.model == 'TanhTwo':
            self.Q_network = modelTanhTwo(self.state_num, self.action_num)
            self.target_network = modelTanhTwo(self.state_num, self.action_num)
        elif self.model == 'TanhThree':
            self.Q_network = modelTanhThree(self.state_num, self.action_num)
            self.target_network = modelTanhThree(self.state_num, self.action_num)
        elif self.model == 'SinTwo':
            self.Q_network = modelSinTwo(self.state_num, self.action_num)
            self.target_network = modelSinTwo(self.state_num, self.action_num)
        else:
            assert self.model == 'SinThree', "Define your own model"
            self.Q_network = modelSinThree(self.state_num, self.action_num)
            self.target_network = modelSinThree(self.state_num, self.action_num)

        if self.device == torch.device('cuda'):
            self.Q_network.cuda()
            self.target_network.cuda()


    def build_optimizer(self):
        self.optimizer = optim.Adam(self.Q_network.parameters(), lr=self.LR_C)
        self.scheduler =  optim.lr_scheduler.StepLR(self.optimizer, step_size=self.LR_C_PERIOD, gamma=self.LR_C_DECAY)
        self.max_grad_norm = 1
        self.cntUpdate = 0


    def update(self, verbose=False, addBias=False):
        if len(self.memory) < self.BATCH_SIZE*20:
            return

        #== EXPERIENCE REPLAY ==
        transitions = self.memory.sample(self.BATCH_SIZE)
<<<<<<< HEAD
        # Transpose the batch (see https://stackoverflow.com/a/19343/3343043 for detailed explanation). 
        # This converts batch-array of Transitions to Transition of batch-arrays.
        batch = Transition(*zip(*transitions))
        
        # `non_final_mask` is used for environments that have next state to be None
        non_final_mask = torch.tensor(tuple(map(lambda s: s is not None, batch.s_)), 
=======
        # Transpose the batch (see https://stackoverflow.com/a/19343/3343043 for detailed explanation).
        # This converts batch-array of Transitions to Transition of batch-arrays.
        batch = Transition(*zip(*transitions))

        # `non_final_mask` is used for environments that have next state to be None
        non_final_mask = torch.tensor(tuple(map(lambda s: s is not None, batch.s_)),
>>>>>>> 28e6e9a0
                                      device=self.device, dtype=torch.bool)
        non_final_state_nxt = torch.FloatTensor([s for s in batch.s_ if s is not None],
                                                 device=self.device)
        state = torch.FloatTensor(batch.s, device=self.device)
        action = torch.LongTensor(batch.a, device=self.device).view(-1,1)
        reward = torch.FloatTensor(batch.r, device=self.device)
        if self.mode == 'RA':
            g_x = torch.FloatTensor([info['g_x'] for info in batch.info],
                                    device=self.device).view(-1)
            l_x = torch.FloatTensor([info['l_x'] for info in batch.info],
                                    device=self.device).view(-1)
            g_x_nxt = torch.FloatTensor([info['g_x_nxt'] for info in batch.info],
                                    device=self.device).view(-1)
            l_x_nxt = torch.FloatTensor([info['l_x_nxt'] for info in batch.info],
                                    device=self.device).view(-1)
<<<<<<< HEAD
        
        #== get Q(s,a) ==
        # `gather` reguires idx to be Long, input and index should have the same shape 
=======

        #== get Q(s,a) ==
        # `gather` reguires idx to be Long, input and index should have the same shape
>>>>>>> 28e6e9a0
        # with only difference at the dimension we want to extract value
        # out[i][j][k] = input[i][j][ index[i][j][k] ], which has the same dim as index
        # -> state_action_values = Q [ i ][ action[i] ]
        # view(-1): from mtx to vector
        state_action_values = self.Q_network(state).gather(1, action).view(-1)

        #== get a' by Q_policy: a' = argmin_a' Q_policy(s', a') ==
        with torch.no_grad():
            action_nxt = self.Q_network(non_final_state_nxt).min(1, keepdim=True)[1]
<<<<<<< HEAD
        
        #== get expected value ==
        state_value_nxt = torch.zeros(self.BATCH_SIZE, device=self.device)
        
=======

        #== get expected value ==
        state_value_nxt = torch.zeros(self.BATCH_SIZE, device=self.device)

>>>>>>> 28e6e9a0
        with torch.no_grad(): # V(s') = Q_tar(s', a'), a' is from Q_policy
            if self.double:
                Q_expect = self.target_network(non_final_state_nxt)
            else:
                Q_expect = self.Q_network(non_final_state_nxt)
        state_value_nxt[non_final_mask] = Q_expect.gather(1, action_nxt).view(-1)

        #== Discounted Reach-Avoid Bellman Equation (DRABE) ==
        if self.mode == 'RA':
            expected_state_action_values = torch.zeros(self.BATCH_SIZE).float().to(self.device)
<<<<<<< HEAD
            
=======

>>>>>>> 28e6e9a0
            if addBias: # Bias version: V(s) = gamma ( max{ g(s), min{ l(s), V_diff(s') } } - max{ g(s), l(s) } ),
                        # where V_diff(s') = V(s') + max{ g(s'), l(s') }
                min_term = torch.min(l_x, state_value_nxt+torch.max(l_x_nxt, g_x_nxt))
                terminal = torch.max(l_x, g_x)
                non_terminal = torch.max(min_term, g_x) - terminal
                expected_state_action_values[non_final_mask] = self.GAMMA * non_terminal[non_final_mask]
                expected_state_action_values[torch.logical_not(non_final_mask)] = terminal[torch.logical_not(non_final_mask)]
            else: # Better version instead of DRABE on the paper (discussed on Nov. 18, 2020)
                  # V(s) = gamma ( max{ g(s), min{ l(s), V_better(s') } } + (1-gamma) max{ g(s), l(s) },
                  # where V_better(s') = max{ g(s'), min{ l(s'), V(s') } }
                #success_mask = torch.logical_and(torch.logical_not(non_final_mask), l_x<=0)
                #failure_mask = torch.logical_and(torch.logical_not(non_final_mask), g_x>0)
                V_better = torch.max( g_x_nxt, torch.min(l_x_nxt, state_value_nxt))
                #V_better = state_value_nxt
                min_term = torch.min(l_x, V_better)
                non_terminal = torch.max(min_term, g_x)
                terminal = torch.max(l_x, g_x)

                expected_state_action_values[non_final_mask] = non_terminal[non_final_mask] * self.GAMMA + \
                                                               terminal[non_final_mask] * (1-self.GAMMA)
                # if next state is None, we will use g(x) as the expected V(s)
                expected_state_action_values[torch.logical_not(non_final_mask)] = g_x[torch.logical_not(non_final_mask)]
            '''
            if verbose:
                np.set_printoptions(precision=3)
                print(non_final_mask[:10])
                print('V_target:', state_value_nxt[:10].numpy())
                print('ell     :', l_x[:10].numpy())
                print('g       :', g_x[:10].numpy())
                print('V_expect:', expected_state_action_values[:10].numpy())
                print('V_policy:', state_action_values[:10].detach().numpy(), end='\n\n')
            '''
        else: # V(s) = c(s, a) + gamma * V(s')
            expected_state_action_values = state_value_nxt * self.GAMMA + reward
<<<<<<< HEAD
        
        #== regression: Q(s, a) <- V(s) ==
        self.Q_network.train()
        loss = smooth_l1_loss(input=state_action_values, target=expected_state_action_values.detach())
        
=======

        #== regression: Q(s, a) <- V(s) ==
        self.Q_network.train()
        loss = smooth_l1_loss(input=state_action_values, target=expected_state_action_values.detach())

>>>>>>> 28e6e9a0
        #== backpropagation ==
        self.optimizer.zero_grad()
        loss.backward()
        nn.utils.clip_grad_norm_(self.Q_network.parameters(), self.max_grad_norm)
        self.optimizer.step()

        self.update_target_network()

        return loss.item()


    def learn(self, env, MAX_UPDATES=2000000, MAX_EP_STEPS=100, running_cost_th=None,
                warmupBuffer=True, warmupQ=False, warmupIter=10000,
                toEnd=False, addBias=False, doneTerminate=True,
                reportPeriod=5000, plotFigure=True, showBool=False, storeFigure=False,
                vmin=-100, vmax=100, randomPlot=False, num_rnd_traj=10,
                checkPeriod=50000, storeModel=True, storeBest=False, outFolder='RA', verbose=True):

        #== TRAINING RECORD ==
        TrainingRecord = namedtuple('TrainingRecord', ['ep', 'avg_cost', 'cost', 'loss_c'])
        trainingRecords = []
        running_cost = 0.
        running_cost_th = running_cost_th
        reportPeriod = reportPeriod
        vmin = vmin
        vmax = vmax

        # == Warmup Buffer ==
        if warmupBuffer:
            cnt = 0
<<<<<<< HEAD
            while len(self.memory) < self.memory.capacity:
=======
            while len(self.memory) < 0.2*self.memory.capacity:
>>>>>>> 28e6e9a0
                cnt += 1
                print('\rWarmup Buffer [{:d}]'.format(cnt), end='')
                s = env.reset()
                a, a_idx = self.select_action(s)
                s_, r, done, info = env.step(a_idx)
                if done:
                    s_ = None
                self.store_transition(s, a_idx, r, s_, info)
            print(" --- Warmup Buffer Ends")

        # == Warmup Q ==
        if warmupQ:
            num_warmup_samples = 200
            for ep_tmp in range(warmupIter):
                print('\rWarmup Q [{:d}]'.format(ep_tmp+1), end='')
                states, heuristic_v = env.get_warmup_examples(num_warmup_samples=num_warmup_samples)

                self.Q_network.train()
                heuristic_v = torch.from_numpy(heuristic_v).float().to(self.device)
                states = torch.from_numpy(states).float().to(self.device)
                v = self.Q_network(states)
                loss = smooth_l1_loss(input=v, target=heuristic_v)

                self.optimizer.zero_grad()
                loss.backward()
                nn.utils.clip_grad_norm_(self.Q_network.parameters(), self.max_grad_norm)
                self.optimizer.step()

            print(" --- Warmup Q Ends")
            env.visualize(self.Q_network, True, vmin=vmin, vmax=vmax, cmap='seismic', addBias=addBias)
            plt.pause(0.001)
            self.target_network.load_state_dict(self.Q_network.state_dict()) # hard replace
            self.build_optimizer()

        # == Main Training ==
        trainProgress = []
        checkPointSucc = 0.
        ep = 0
        while self.cntUpdate <= MAX_UPDATES:
            s = env.reset()
            ep_cost = 0.
            ep += 1
            # Rollout
            for step_num in range(MAX_EP_STEPS):
                # Select action
                a, a_idx = self.select_action(s)

                # Interact with env
                s_, r, done, info = env.step(a_idx)
                ep_cost += r

                # Store the transition in memory
                self.store_transition(s, a_idx, r, s_, info)
                s = s_

                # Check after fixed number of gradient updates / accesses
                if self.cntUpdate != 0 and self.cntUpdate % checkPeriod == 0:
                    num_rnd_traj_test=200
                    _, results = env.simulate_trajectories(self.Q_network, T=MAX_EP_STEPS, num_rnd_traj=num_rnd_traj_test,
                                                           keepOutOf=False, toEnd=False)
                    success  = np.sum(results==1) / num_rnd_traj_test
                    failure  = np.sum(results==-1)/ num_rnd_traj_test
                    unfinish = np.sum(results==0) / num_rnd_traj_test
                    trainProgress.append([success, failure, unfinish])
                    if verbose:
                        print('\nAfter [{:d}] updates, success/failure/unfinished ratio: {:.3f}, {:.3f}, {:.3f}'.format(\
                            self.cntUpdate, success, failure, unfinish))
                    if storeModel:
                        if storeBest:
                            if success > checkPointSucc:
                                checkPointSucc = success
                                self.save(self.cntUpdate, 'models/{:s}/'.format(outFolder))
                        else:
                            self.save(self.cntUpdate, 'models/{:s}/'.format(outFolder))

                # Report after fixed number of gradient updates / accesses
                if self.cntUpdate != 0 and self.cntUpdate % reportPeriod == 0:
                    lr = self.optimizer.state_dict()['param_groups'][0]['lr']
                    if verbose:
                        print('\nAfter [{:d}] updates, eps={:.2f}, gamma={:.6f}, lr={:.1e}.'.format(
                            self.cntUpdate, self.EPSILON, self.GAMMA, lr))
                    if plotFigure or storeFigure:
                        if showBool:
<<<<<<< HEAD
                            env.visualize_analytic_comparison(self.Q_network, True, vmin=0, vmax=1, boolPlot=True, cmap='coolwarm')
                        else:
                            env.visualize_analytic_comparison(self.Q_network, True, vmin=vmin, vmax=vmax, cmap='seismic')
                        if storeFigure:
                            figureFolder = 'figure/{:s}/'.format(outFolder)
                            os.makedirs(figureFolder, exist_ok=True)
=======
                            env.visualize(self.Q_network, True, vmin=0, vmax=1, boolPlot=True, cmap='coolwarm', addBias=addBias)
                        else:
                            env.visualize(self.Q_network, True, vmin=vmin, vmax=vmax, cmap='seismic', addBias=addBias)
                        # todo{vrubies} tight layout causes issues on
                        # plt.tight_layout()
                        if storeFigure:
                            figureFolder = 'figure/{:s}/'.format(outFolder)
                            os.makedirs(figureFolder, exist_ok=True)
                            # print("Saving figure in: ", figureFolder)
>>>>>>> 28e6e9a0
                            plt.savefig('{:s}/{:d}.png'.format(figureFolder, self.cntUpdate))
                        if plotFigure:
                            plt.pause(0.001)

                # Perform one step of the optimization (on the target network)
                loss_c = self.update(addBias=addBias)
                self.cntUpdate += 1
                self.updateHyperParam()

                # Terminate early
                if done and doneTerminate:
                    break

            # Rollout report
            running_cost = running_cost * 0.9 + ep_cost * 0.1
            trainingRecords.append(TrainingRecord(ep, running_cost, ep_cost, loss_c))
            if verbose:
                print('\r{:3.0f}: This episode gets running/episode cost = ({:3.2f}/{:.2f}) after {:d} steps.'.format(\
                    ep, running_cost, ep_cost, step_num+1), end=' ')
                print('The agent currently updates {:d} times'.format(self.cntUpdate), end='\t\t')

            # Check stopping criteria
            if running_cost_th != None:
                if running_cost <= running_cost_th:
                    print("\n At Updates[{:3.0f}] Solved! Running cost is now {:3.2f}!".format(self.cntUpdate, running_cost))
                    env.close()
                    break
        print()
        self.save(self.cntUpdate, 'models/{:s}/'.format(outFolder))
        return trainingRecords, trainProgress


    def update_target_network(self):
        if self.SOFT_UPDATE:
            # Soft Replace
            for module_tar, module_pol in zip(self.target_network.modules(), self.Q_network.modules()):
                if isinstance(module_tar, nn.Linear):
                    module_tar.weight.data = (1-self.TAU)*module_tar.weight.data + self.TAU*module_pol.weight.data
                    module_tar.bias.data   = (1-self.TAU)*module_tar.bias.data   + self.TAU*module_pol.bias.data
        elif self.cntUpdate % self.HARD_UPDATE == 0:
            # Hard Replace
            self.target_network.load_state_dict(self.Q_network.state_dict())


    def updateEpsilon(self):
        if self.cntUpdate % self.EPS_PERIOD == 0 and self.cntUpdate != 0:
            self.EPSILON = max(self.EPSILON*self.EPS_DECAY, self.EPS_END)


    def updateGamma(self):
        if self.cntUpdate % self.GAMMA_PERIOD == 0 and self.cntUpdate != 0:
            self.GAMMA = min(1 - (1-self.GAMMA) * self.GAMMA_DECAY, self.GAMMA_END)


    def updateHyperParam(self):
        if self.optimizer.state_dict()['param_groups'][0]['lr'] <= self.LR_C_END:
            for param_group in self.optimizer.param_groups:
                param_group['lr'] = self.LR_C_END
        else:
            self.scheduler.step()
        self.updateEpsilon()
        self.updateGamma()


    def select_action(self, state, explore=True):
        # tensor.min() returns (value, indices), which are in tensor form
        state = torch.from_numpy(state).float().unsqueeze(0)
        if (random.random() < self.EPSILON) and explore:
            action_index = random.randint(0, self.action_num-1)
        else:
            action_index = self.Q_network(state).min(dim=1)[1].item()
        return self.action_list[action_index], action_index


    def store_transition(self, *args):
        self.memory.update(Transition(*args))


    def save(self, step, logs_path):
        os.makedirs(logs_path, exist_ok=True)
        model_list =  glob.glob(os.path.join(logs_path, '*.pth'))
        #print(model_list)
        if len(model_list) > self.MAX_MODEL - 1 :
            min_step = min([int(li.split('/')[-1][6:-4]) for li in model_list])
            os.remove(os.path.join(logs_path, 'model-{}.pth' .format(min_step)))
        logs_path = os.path.join(logs_path, 'model-{}.pth' .format(step))
        torch.save(self.Q_network.state_dict(), logs_path)
        print('=> Save {} after [{}] updates' .format(logs_path, step))


    def restore(self, logs_path):
        self.Q_network.load_state_dict(torch.load(logs_path))
        self.target_network.load_state_dict(torch.load(logs_path))
        print('=> Restore {}' .format(logs_path))<|MERGE_RESOLUTION|>--- conflicted
+++ resolved
@@ -30,19 +30,11 @@
         self.memory = ReplayMemory(CONFIG.MEMORY_CAPACITY)
         self.mode = mode # 'normal' or 'RA'
         self.model = model
-<<<<<<< HEAD
-        
+
         #== ENV PARAM ==
         self.state_num = state_num
         self.action_num = action_num
-        
-=======
-
-        #== ENV PARAM ==
-        self.state_num = state_num
-        self.action_num = action_num
-
->>>>>>> 28e6e9a0
+
         #== PARAM ==
         # Exploration
         self.EPSILON = CONFIG.EPSILON
@@ -68,11 +60,7 @@
         self.TAU = CONFIG.TAU
         self.HARD_UPDATE = CONFIG.HARD_UPDATE # int, update period
         self.SOFT_UPDATE = CONFIG.SOFT_UPDATE # bool
-<<<<<<< HEAD
-        # Build NN for (D)DQN 
-=======
         # Build NN for (D)DQN
->>>>>>> 28e6e9a0
         self.build_network()
         self.build_optimizer()
 
@@ -110,21 +98,12 @@
 
         #== EXPERIENCE REPLAY ==
         transitions = self.memory.sample(self.BATCH_SIZE)
-<<<<<<< HEAD
-        # Transpose the batch (see https://stackoverflow.com/a/19343/3343043 for detailed explanation). 
-        # This converts batch-array of Transitions to Transition of batch-arrays.
-        batch = Transition(*zip(*transitions))
-        
-        # `non_final_mask` is used for environments that have next state to be None
-        non_final_mask = torch.tensor(tuple(map(lambda s: s is not None, batch.s_)), 
-=======
         # Transpose the batch (see https://stackoverflow.com/a/19343/3343043 for detailed explanation).
         # This converts batch-array of Transitions to Transition of batch-arrays.
         batch = Transition(*zip(*transitions))
 
         # `non_final_mask` is used for environments that have next state to be None
         non_final_mask = torch.tensor(tuple(map(lambda s: s is not None, batch.s_)),
->>>>>>> 28e6e9a0
                                       device=self.device, dtype=torch.bool)
         non_final_state_nxt = torch.FloatTensor([s for s in batch.s_ if s is not None],
                                                  device=self.device)
@@ -140,15 +119,9 @@
                                     device=self.device).view(-1)
             l_x_nxt = torch.FloatTensor([info['l_x_nxt'] for info in batch.info],
                                     device=self.device).view(-1)
-<<<<<<< HEAD
-        
-        #== get Q(s,a) ==
-        # `gather` reguires idx to be Long, input and index should have the same shape 
-=======
 
         #== get Q(s,a) ==
         # `gather` reguires idx to be Long, input and index should have the same shape
->>>>>>> 28e6e9a0
         # with only difference at the dimension we want to extract value
         # out[i][j][k] = input[i][j][ index[i][j][k] ], which has the same dim as index
         # -> state_action_values = Q [ i ][ action[i] ]
@@ -158,17 +131,10 @@
         #== get a' by Q_policy: a' = argmin_a' Q_policy(s', a') ==
         with torch.no_grad():
             action_nxt = self.Q_network(non_final_state_nxt).min(1, keepdim=True)[1]
-<<<<<<< HEAD
-        
+
         #== get expected value ==
         state_value_nxt = torch.zeros(self.BATCH_SIZE, device=self.device)
-        
-=======
-
-        #== get expected value ==
-        state_value_nxt = torch.zeros(self.BATCH_SIZE, device=self.device)
-
->>>>>>> 28e6e9a0
+
         with torch.no_grad(): # V(s') = Q_tar(s', a'), a' is from Q_policy
             if self.double:
                 Q_expect = self.target_network(non_final_state_nxt)
@@ -179,11 +145,6 @@
         #== Discounted Reach-Avoid Bellman Equation (DRABE) ==
         if self.mode == 'RA':
             expected_state_action_values = torch.zeros(self.BATCH_SIZE).float().to(self.device)
-<<<<<<< HEAD
-            
-=======
-
->>>>>>> 28e6e9a0
             if addBias: # Bias version: V(s) = gamma ( max{ g(s), min{ l(s), V_diff(s') } } - max{ g(s), l(s) } ),
                         # where V_diff(s') = V(s') + max{ g(s'), l(s') }
                 min_term = torch.min(l_x, state_value_nxt+torch.max(l_x_nxt, g_x_nxt))
@@ -218,19 +179,11 @@
             '''
         else: # V(s) = c(s, a) + gamma * V(s')
             expected_state_action_values = state_value_nxt * self.GAMMA + reward
-<<<<<<< HEAD
-        
+
         #== regression: Q(s, a) <- V(s) ==
         self.Q_network.train()
         loss = smooth_l1_loss(input=state_action_values, target=expected_state_action_values.detach())
-        
-=======
-
-        #== regression: Q(s, a) <- V(s) ==
-        self.Q_network.train()
-        loss = smooth_l1_loss(input=state_action_values, target=expected_state_action_values.detach())
-
->>>>>>> 28e6e9a0
+
         #== backpropagation ==
         self.optimizer.zero_grad()
         loss.backward()
@@ -261,11 +214,7 @@
         # == Warmup Buffer ==
         if warmupBuffer:
             cnt = 0
-<<<<<<< HEAD
             while len(self.memory) < self.memory.capacity:
-=======
-            while len(self.memory) < 0.2*self.memory.capacity:
->>>>>>> 28e6e9a0
                 cnt += 1
                 print('\rWarmup Buffer [{:d}]'.format(cnt), end='')
                 s = env.reset()
@@ -349,14 +298,6 @@
                             self.cntUpdate, self.EPSILON, self.GAMMA, lr))
                     if plotFigure or storeFigure:
                         if showBool:
-<<<<<<< HEAD
-                            env.visualize_analytic_comparison(self.Q_network, True, vmin=0, vmax=1, boolPlot=True, cmap='coolwarm')
-                        else:
-                            env.visualize_analytic_comparison(self.Q_network, True, vmin=vmin, vmax=vmax, cmap='seismic')
-                        if storeFigure:
-                            figureFolder = 'figure/{:s}/'.format(outFolder)
-                            os.makedirs(figureFolder, exist_ok=True)
-=======
                             env.visualize(self.Q_network, True, vmin=0, vmax=1, boolPlot=True, cmap='coolwarm', addBias=addBias)
                         else:
                             env.visualize(self.Q_network, True, vmin=vmin, vmax=vmax, cmap='seismic', addBias=addBias)
@@ -366,7 +307,6 @@
                             figureFolder = 'figure/{:s}/'.format(outFolder)
                             os.makedirs(figureFolder, exist_ok=True)
                             # print("Saving figure in: ", figureFolder)
->>>>>>> 28e6e9a0
                             plt.savefig('{:s}/{:d}.png'.format(figureFolder, self.cntUpdate))
                         if plotFigure:
                             plt.pause(0.001)
